r"""
This example applies different steppers to the problem of simulating
a bright soliton in a 1D BEC with attractive interaction.

For the GPE equation

.. math::

    i \hbar \frac{\partial \Psi(x, t)}{\partial t}
    = \left(
        - \frac{\hbar^2}{2m} \nabla^2
        + U |\Psi|^2
    \right) \Psi

there is an exact solution

.. math::

    \Psi(x, t)
    = \sqrt{n_0} \exp(-i \mu t / \hbar)
        \frac{1}{\cosh\left(
            \sqrt{2 m |\mu| / \hbar^2} x
        \right)},

where :math:`\mu = g n_0 / 2`.
The attractive interaction means that :math:`U < 0`.
In dimensionless variables
:math:`x = \hbar \tilde{x} / \sqrt{m g n_0}`,
:math:`t = \hbar \tilde{t} / \mu`,
the GPE has the form

.. math::

    i \frac{\partial \tilde{\Psi}(\tilde{x}, \tilde{t})}{\partial \tilde{t}}
    = \left(
        - \tilde{\nabla}^2
        - 2 |\tilde{\Psi}|^2 / \tilde{n}_0
    \right) \tilde{\Psi},

and the soliton solution is

.. math::

    \tilde{\Psi}(\tilde{x}, \tilde{t})
    = \sqrt{\tilde{n_0}} \exp(i \tilde{t}) \frac{1}{\cosh \tilde{x}},

We can introduce linear losses in this GPE as

.. math::

    i \frac{\partial \tilde{\Psi}(\tilde{x}, \tilde{t})}{\partial \tilde{t}}
    = \left(
        - \tilde{\nabla}^2
        - 2 |\tilde{\Psi}|^2 / \tilde{n}_0
    \right) \tilde{\Psi}
    - i \gamma \tilde{\Psi},

and in Wigner representation the equation will be

.. math::

    \frac{\partial \tilde{\Psi}(\tilde{x}, \tilde{t})}{\partial \tilde{t}}
    = -i \left(
        - \tilde{\nabla}^2
        - 2 (|\tilde{\Psi}|^2 - M / V) / \tilde{n}_0
    \right) \tilde{\Psi}
    - \gamma \tilde{\Psi}
    + \gamma dW(\tilde{x}, \tilde{t}),

where :math:`M` is the number of modes, :math:`V` is the box size,
and :math:`dW` is the standard Wiener process.

In this example we test that:

- without losses the numerical solution converges to the exact solution;
- the total atom number is preserved without losses;
- the total atom number decreases as :math:`N_0 \exp(-2 \gamma \tilde{t})`
  when the losses are enabled, both for the GPE and for the Wigner representation;
- visually check that the soliton stays in place and does not dissipate.
"""

from __future__ import print_function, division

import itertools

import numpy

import matplotlib
matplotlib.use('Agg')
import matplotlib.pyplot as plt

import reikna.cluda.dtypes as dtypes
import reikna.cluda.functions as functions
import reikna.cluda as cluda
from reikna.cluda import Module

from reiknacontrib.integrator import *


def get_drift(state_dtype, U, gamma, dx, wigner=False):
    return Drift(
        Module.create(
            """
            <%
                r_dtype = dtypes.real_for(s_dtype)
                s_ctype = dtypes.ctype(s_dtype)
                r_ctype = dtypes.ctype(r_dtype)
            %>
            INLINE WITHIN_KERNEL ${s_ctype} ${prefix}0(
                const int idx_x,
                const ${s_ctype} psi,
                ${r_ctype} t)
            {
                return ${mul_cc}(
                    COMPLEX_CTR(${s_ctype})(
                        -${gamma},
                        -(${U} * (${norm}(psi) - ${correction}))),
                    psi
                );
            }
            """,
            render_kwds=dict(
                s_dtype=state_dtype,
                U=U,
                gamma=gamma,
                mul_cc=functions.mul(state_dtype, state_dtype),
                norm=functions.norm(state_dtype),
                correction=1. / dx if wigner else 0
                )),
        state_dtype, components=1)


def get_diffusion(state_dtype, gamma):
    return Diffusion(
        Module.create(
            """
            <%
                r_dtype = dtypes.real_for(s_dtype)
                s_ctype = dtypes.ctype(s_dtype)
                r_ctype = dtypes.ctype(r_dtype)
            %>
            INLINE WITHIN_KERNEL ${s_ctype} ${prefix}0_0(
                const int idx_x,
                const ${s_ctype} psi,
                ${r_ctype} t)
            {
                return COMPLEX_CTR(${s_ctype})(${numpy.sqrt(gamma)}, 0);
            }
            """,
            render_kwds=dict(
                mul_cr=functions.mul(state_dtype, dtypes.real_for(state_dtype)),
                s_dtype=state_dtype,
                gamma=gamma)),
        state_dtype, components=1, noise_sources=1)


class PsiSampler(Sampler):

    def __init__(self):
        Sampler.__init__(self, no_mean=True, no_stderr=True)

    def __call__(self, psi, t):
        return psi.get()


class NSampler(Sampler):

    def __init__(self, dx, wigner=False, delta_modifier=None, stop_time=None):
        Sampler.__init__(self)
        self._wigner = wigner
        self._dx = dx
        self._stop_time = stop_time
        self._delta_modifier = delta_modifier

    def __call__(self, psi, t):
        psi = psi.get()

        # (components, trajectories, x_points)
        density = numpy.abs(psi) ** 2 - (self._delta_modifier / 2 if self._wigner else 0)

        N = density.sum(2) * self._dx

        sample = N[:,0]

        if self._stop_time is not None and t >= self._stop_time:
            raise StopIntegration(sample)
        else:
            return sample


class DensitySampler(Sampler):

    def __init__(self, dx, wigner=False):
        Sampler.__init__(self, no_stderr=True)
        self._wigner = wigner
        self._dx = dx

    def __call__(self, psi, t):
        psi = psi.get()

        # (components, trajectories, x_points)
        density = numpy.abs(psi) ** 2 - (0.5 / self._dx if self._wigner else 0)
        return density[:,0]


def run_test(thr, stepper_cls, integration, cutoff=False, no_losses=False, wigner=False):

    print()
    print(
        "*** Running " + stepper_cls.abbreviation +
        ", " + integration +
        ", cutoff=" + str(cutoff) +
        ", wigner=" + str(wigner) +
        ", no_losses=" + str(no_losses) + " test")
    print()

    # Simulation parameters
    lattice_size = 128 # spatial lattice points
    domain = (-7., 7.) # spatial domain
    paths = 128 # simulation paths
    interval = 0.5 # time interval
    samples = 100 # how many samples to take during simulation
    steps = samples * 100 # number of time steps (should be multiple of samples)
    gamma = 0.0 if no_losses else 0.2
    n0 = 100.0
    U = -2. / n0
    state_dtype = numpy.complex128
    seed = 1234

    # Lattice
    x = numpy.linspace(domain[0], domain[1], lattice_size, endpoint=False)
    dx = x[1] - x[0]

    # Initial state
    psi0 = numpy.sqrt(n0) / numpy.cosh(x)
    N0 = (numpy.abs(psi0) ** 2).sum() * dx

    shape, box = (lattice_size,), (domain[1] - domain[0],)
    if cutoff:
        ksquared_cutoff = get_padded_ksquared_cutoff(shape, box, pad=4)
        cutoff_mask = get_ksquared_cutoff_mask(shape, box, ksquared_cutoff=ksquared_cutoff)
        print("Using", cutoff_mask.sum(), "out of", lattice_size, "modes")

        # projecting and renormalizing the initial state
        kpsi0 = numpy.fft.fft(psi0)
        kpsi0 *= cutoff_mask
        psi0 = numpy.fft.ifft(kpsi0)
        N = (numpy.abs(psi0) ** 2).sum() * dx
        psi0 *= numpy.sqrt(N0 / N)
    else:
        cutoff_mask = get_ksquared_cutoff_mask(shape, box)
        ksquared_cutoff = None

    n_max = (numpy.abs(psi0) ** 2).max()
    print("N0 =", N0)

    # Initial noise
    if wigner:
        numpy.random.seed(seed)
        random_normals = (
            numpy.random.normal(size=(paths, 1, lattice_size)) +
            1j * numpy.random.normal(size=(paths, 1, lattice_size))) / 2
        fft_scale = numpy.sqrt(dx / lattice_size)
        psi0 = numpy.fft.ifft(random_normals * cutoff_mask) / fft_scale + psi0
    else:
        psi0 = numpy.tile(psi0, (1, 1, 1))

    psi_dev = thr.to_device(psi0.astype(state_dtype))

    # Prepare stepper components
    drift = get_drift(state_dtype, U, gamma, dx, wigner=wigner)
<<<<<<< HEAD
    diffusion = get_diffusion(state_dtype, gamma) if wigner else None

    stepper = stepper_cls(
        (lattice_size,), (domain[1] - domain[0],), drift,
        kinetic_coeff=1j, ksquared_cutoff=ksquared_cutoff,
=======
    stepper = stepper_cls((lattice_size,), (domain[1] - domain[0],), drift,
        kinetic_coeffs=numpy.complex64(1j), ksquared_cutoff=ksquared_cutoff,
>>>>>>> 6dcdeda2
        trajectories=paths if wigner else 1,
        diffusion=diffusion)

    integrator = Integrator(thr, stepper, verbose=True, profile=True)

    # Integrate
    psi_sampler = PsiSampler()
    n_sampler = NSampler(
        dx, wigner=wigner,
        delta_modifier=cutoff_mask.sum() / (domain[1] - domain[0]),
        stop_time=interval if integration == 'adaptive-endless' else None)
    density_sampler = DensitySampler(dx, wigner=wigner)

    samplers = dict(psi=psi_sampler, N=n_sampler, density=density_sampler)

    if integration == 'fixed':
        result, info = integrator.fixed_step(
            psi_dev, 0, interval, steps, samples=samples,
            samplers=samplers, weak_convergence=['N'], strong_convergence=['psi'], seed=seed)
    elif integration == 'adaptive':
        result, info = integrator.adaptive_step(
            psi_dev, 0, interval / samples, t_end=interval,
            samplers=samplers, weak_convergence=dict(N=1e-6))
    elif integration == 'adaptive-endless':
        result, info = integrator.adaptive_step(
            psi_dev, 0, interval / samples,
            samplers=samplers, weak_convergence=dict(N=1e-6))

    N_t, N_mean, N_err = result['N']['time'], result['N']['mean'], result['N']['stderr']
    density = result['density']['mean']
    N_exact = N0 * numpy.exp(-gamma * N_t * 2)

    suffix = (
        ('_cutoff' if cutoff else '') +
        ('_wigner' if wigner else '') +
        ('_no-losses' if no_losses else '') +
        '_' + stepper_cls.abbreviation +
        '_' + integration)

    # Plot density
    fig = plt.figure()
    s = fig.add_subplot(111)
    s.imshow(density.T, interpolation='nearest', origin='lower', aspect='auto',
        extent=(0, interval) + domain, vmin=0, vmax=n_max)
    s.set_xlabel('$t$')
    s.set_ylabel('$x$')
    fig.savefig('soliton_density' + suffix + '.pdf')
    plt.close(fig)

    # Plot population
    fig = plt.figure()
    s = fig.add_subplot(111)
    s.plot(N_t, N_mean, 'b-')
    if wigner:
        s.plot(N_t, N_mean + N_err, 'b--')
        s.plot(N_t, N_mean - N_err, 'b--')
    s.plot(N_t, N_exact, 'k--')
    s.set_ylim(-N0 * 0.1, N0 * 1.1)
    s.set_xlabel('$t$')
    s.set_ylabel('$N$')
    fig.savefig('soliton_N' + suffix + '.pdf')
    plt.close(fig)

    # Compare with the analytical solution
    if not wigner and no_losses:
        psi = result['psi']['values']
        tt = numpy.linspace(0, interval, samples + 1, endpoint=True).reshape(samples + 1, 1, 1, 1)
        xx = x.reshape(1, 1, 1, x.size)
        psi_exact = numpy.sqrt(n0) / numpy.cosh(xx) * numpy.exp(1j * tt)
        diff = numpy.linalg.norm(psi - psi_exact) / numpy.linalg.norm(psi_exact)
        print("Difference with the exact solution:", diff)
        if not cutoff:
            assert diff < 1e-3

    # Check the population decay
<<<<<<< HEAD
    sigma = N_err if wigner else N_mean * 1e-6
=======
    sigma = numpy.abs(N_err) if wigner else N_mean * 1e-6
>>>>>>> 6dcdeda2
    max_diff = (numpy.abs(N_mean - N_exact) / sigma).max()
    print("Maximum difference with the exact population decay:", max_diff, "sigma")
    assert max_diff < 1.5


if __name__ == '__main__':

    # Run integration
    api = cluda.ocl_api()
    thr = api.Thread.create()

    cutoffs = [
        False,
        True,
    ]

    steppers = [
        CDIPStepper,
        CDStepper,
        RK4IPStepper,
        RK46NLStepper,
    ]

    integrations = [
        'fixed',
        'adaptive',
        'adaptive-endless',
    ]

    for stepper_cls, integration, cutoff in itertools.product(steppers, integrations, cutoffs):

        # FIXME: Currently not all steppers support cutoffs.
        if cutoff and stepper_cls not in (CDStepper, RK46NLStepper):
            continue

        run_test(thr, stepper_cls, integration, cutoff=cutoff, no_losses=True, wigner=False)
        run_test(thr, stepper_cls, integration, cutoff=cutoff, wigner=False)
        if integration == 'fixed':
            run_test(thr, stepper_cls, integration, cutoff=cutoff, wigner=True)<|MERGE_RESOLUTION|>--- conflicted
+++ resolved
@@ -269,16 +269,11 @@
 
     # Prepare stepper components
     drift = get_drift(state_dtype, U, gamma, dx, wigner=wigner)
-<<<<<<< HEAD
     diffusion = get_diffusion(state_dtype, gamma) if wigner else None
 
     stepper = stepper_cls(
         (lattice_size,), (domain[1] - domain[0],), drift,
-        kinetic_coeff=1j, ksquared_cutoff=ksquared_cutoff,
-=======
-    stepper = stepper_cls((lattice_size,), (domain[1] - domain[0],), drift,
-        kinetic_coeffs=numpy.complex64(1j), ksquared_cutoff=ksquared_cutoff,
->>>>>>> 6dcdeda2
+        kinetic_coeffs=1j, ksquared_cutoff=ksquared_cutoff,
         trajectories=paths if wigner else 1,
         diffusion=diffusion)
 
@@ -354,11 +349,7 @@
             assert diff < 1e-3
 
     # Check the population decay
-<<<<<<< HEAD
     sigma = N_err if wigner else N_mean * 1e-6
-=======
-    sigma = numpy.abs(N_err) if wigner else N_mean * 1e-6
->>>>>>> 6dcdeda2
     max_diff = (numpy.abs(N_mean - N_exact) / sigma).max()
     print("Maximum difference with the exact population decay:", max_diff, "sigma")
     assert max_diff < 1.5
