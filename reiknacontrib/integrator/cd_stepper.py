--- conflicted
+++ resolved
@@ -86,21 +86,120 @@
 class _CDStepperComp(Computation):
 
     def __init__(self, shape, box, drift,
-<<<<<<< HEAD
-            trajectories=1, kinetic_coeff=0.5j, diffusion=None, noise_type=None,
+            trajectories=1, kinetic_coeffs=0.5j, diffusion=None, noise_type=None,
             iterations=3, ksquared_cutoff=None):
-=======
+
+        real_dtype = dtypes.real_for(drift.dtype)
+        state_type = Type(drift.dtype, (trajectories, drift.components) + shape)
+
+        self._iterations = iterations
+        self._noise = diffusion is not None
+
+        Computation.__init__(self,
+            [Parameter('output', Annotation(state_type, 'o')),
+            Parameter('input', Annotation(state_type, 'i'))]
+            + ([Parameter('dW', Annotation(noise_type, 'i'))] if self._noise else []) +
+            [Parameter('t', Annotation(real_dtype)),
+            Parameter('dt', Annotation(real_dtype))])
+
+        # '/2' because we want to propagate only to dt/2
+        self._ksquared = get_ksquared(shape, box).astype(real_dtype)
+        kprop_trf = get_kprop_trf(state_type, self._ksquared, -kinetic_coeffs / 2)
+
+        self._ksquared_cutoff = ksquared_cutoff
+        if self._ksquared_cutoff is not None:
+            project_trf = get_project_trf(state_type, self._ksquared, ksquared_cutoff)
+            self._fft_with_project = FFT(state_type, axes=range(2, len(state_type.shape)))
+            self._fft_with_project.parameter.output.connect(
+                project_trf, project_trf.input,
+                output_prime=project_trf.output, ksquared=project_trf.ksquared)
+
+        self._fft = FFT(state_type, axes=range(2, len(state_type.shape)))
+        self._fft_with_kprop = FFT(state_type, axes=range(2, len(state_type.shape)))
+        self._fft_with_kprop.parameter.output.connect(
+            kprop_trf, kprop_trf.input,
+            output_prime=kprop_trf.output, ksquared=kprop_trf.ksquared, dt=kprop_trf.dt)
+
+        self._prop_iter = get_prop_iter(
+            state_type, drift, diffusion=diffusion, noise_type=noise_type)
+
+    def _project(self, plan, output, temp, input_, ksquared_device):
+        plan.computation_call(self._fft_with_project, temp, ksquared_device, input_)
+        plan.computation_call(self._fft, output, temp, inverse=True)
+
+    def _kpropagate(self, plan, output, temp, input_, ksquared_device, dt):
+        plan.computation_call(self._fft_with_kprop, temp, ksquared_device, dt, input_)
+        plan.computation_call(self._fft, output, temp, inverse=True)
+
+    def _build_plan(self, plan_factory, device_params, *args):
+
+        if self._noise:
+            output, input_, dW, t, dt = args
+        else:
+            output, input_, t, dt = args
+
+        plan = plan_factory()
+
+        ksquared_device = plan.persistent_array(self._ksquared)
+        kdata = plan.temp_array_like(output)
+        result = plan.temp_array_like(output)
+
+        data_out = input_
+
+        for i in range(self._iterations):
+
+            data_in = data_out
+            if i == self._iterations - 1 and self._ksquared_cutoff is None:
+                data_out = output
+            else:
+                data_out = result
+
+            if i == self._iterations - 1:
+                dt_modifier = 2.
+            else:
+                dt_modifier = 1.
+
+            self._kpropagate(plan, kdata, kdata, data_in, ksquared_device, dt)
+
+            if self._noise:
+                plan.computation_call(
+                    self._prop_iter, data_out, input_, data_in, kdata, dW, t, dt, dt_modifier)
+            else:
+                plan.computation_call(
+                    self._prop_iter, data_out, input_, data_in, kdata, t, dt, dt_modifier)
+
+            if self._ksquared_cutoff is not None:
+                project_out = output if i == self._iterations - 1 else data_out
+                self._project(plan, project_out, data_out, data_out, ksquared_device)
+
+        return plan
+
+
+class CDStepper(Stepper):
+    """
+    Split step, central difference stepper.
+
+    :param shape: grid shape.
+    :param box: the physical size of the grid.
+    :param drift: a :py:class:`Drift` object providing the function :math:`D`.
+    :param trajectories: the number of stochastic trajectories.
+    :param kinetic_coeffs: the value of :math:`K` above (can be real or complex).
+        If it is a scalar, the same value will be used for all components,
+        if it is a vector, its elements will be used with the corresponding components.
+    :param diffusion: a :py:class:`Diffusion` object providing the function :math:`S`.
+    :param ksquared_cutoff: if a positive real value, will be used as a cutoff threshold
+        for :math:`k^2` in the momentum space.
+        The modes with higher momentum will be projected out on each step.
+    """
+
+    abbreviation = "CD"
+
+    def __init__(self, shape, box, drift,
             trajectories=1, kinetic_coeffs=0.5j,
             diffusion=None, iterations=3, ksquared_cutoff=None):
->>>>>>> 6dcdeda2
-
-        real_dtype = dtypes.real_for(drift.dtype)
-        state_type = Type(drift.dtype, (trajectories, drift.components) + shape)
-
-<<<<<<< HEAD
-        self._iterations = iterations
-        self._noise = diffusion is not None
-=======
+
+        Stepper.__init__(self, shape, box, drift, trajectories=trajectories, diffusion=diffusion)
+
         kinetic_coeffs = numpy.asarray(kinetic_coeffs).flatten()
         if drift.components > 1 and kinetic_coeffs.size == 1:
             kinetic_coeffs = numpy.tile(kinetic_coeffs, (drift.components,))
@@ -109,129 +208,10 @@
                 "The size of the vector of kinetic coefficients should be either 1 "
                 "or equal to the number of components")
 
-        if diffusion is not None:
-            assert diffusion.dtype == drift.dtype
-            assert diffusion.components == drift.components
-            self._noise = True
-            dW_dtype = real_dtype if diffusion.real_noise else drift.dtype
-            dW_arr = Type(dW_dtype, (trajectories, diffusion.noise_sources) + shape)
-        else:
-            dW_arr = None
-            self._noise = False
-
-        state_arr = Type(drift.dtype, (trajectories, drift.components) + shape)
->>>>>>> 6dcdeda2
-
-        Computation.__init__(self,
-            [Parameter('output', Annotation(state_type, 'o')),
-            Parameter('input', Annotation(state_type, 'i'))]
-            + ([Parameter('dW', Annotation(noise_type, 'i'))] if self._noise else []) +
-            [Parameter('t', Annotation(real_dtype)),
-            Parameter('dt', Annotation(real_dtype))])
-
-        # '/2' because we want to propagate only to dt/2
-        self._ksquared = get_ksquared(shape, box).astype(real_dtype)
-<<<<<<< HEAD
-        kprop_trf = get_kprop_trf(state_type, self._ksquared, -kinetic_coeff / 2)
-=======
-        kprop_trf = get_kprop_trf(state_arr, self._ksquared, -kinetic_coeffs / 2)
->>>>>>> 6dcdeda2
-
-        self._ksquared_cutoff = ksquared_cutoff
-        if self._ksquared_cutoff is not None:
-            project_trf = get_project_trf(state_type, self._ksquared, ksquared_cutoff)
-            self._fft_with_project = FFT(state_type, axes=range(2, len(state_type.shape)))
-            self._fft_with_project.parameter.output.connect(
-                project_trf, project_trf.input,
-                output_prime=project_trf.output, ksquared=project_trf.ksquared)
-
-        self._fft = FFT(state_type, axes=range(2, len(state_type.shape)))
-        self._fft_with_kprop = FFT(state_type, axes=range(2, len(state_type.shape)))
-        self._fft_with_kprop.parameter.output.connect(
-            kprop_trf, kprop_trf.input,
-            output_prime=kprop_trf.output, ksquared=kprop_trf.ksquared, dt=kprop_trf.dt)
-
-        self._prop_iter = get_prop_iter(
-            state_type, drift, diffusion=diffusion, noise_type=noise_type)
-
-    def _project(self, plan, output, temp, input_, ksquared_device):
-        plan.computation_call(self._fft_with_project, temp, ksquared_device, input_)
-        plan.computation_call(self._fft, output, temp, inverse=True)
-
-    def _kpropagate(self, plan, output, temp, input_, ksquared_device, dt):
-        plan.computation_call(self._fft_with_kprop, temp, ksquared_device, dt, input_)
-        plan.computation_call(self._fft, output, temp, inverse=True)
-
-    def _build_plan(self, plan_factory, device_params, *args):
-
-        if self._noise:
-            output, input_, dW, t, dt = args
-        else:
-            output, input_, t, dt = args
-
-        plan = plan_factory()
-
-        ksquared_device = plan.persistent_array(self._ksquared)
-        kdata = plan.temp_array_like(output)
-        result = plan.temp_array_like(output)
-
-        data_out = input_
-
-        for i in range(self._iterations):
-
-            data_in = data_out
-            if i == self._iterations - 1 and self._ksquared_cutoff is None:
-                data_out = output
-            else:
-                data_out = result
-
-            if i == self._iterations - 1:
-                dt_modifier = 2.
-            else:
-                dt_modifier = 1.
-
-            self._kpropagate(plan, kdata, kdata, data_in, ksquared_device, dt)
-
-            if self._noise:
-                plan.computation_call(
-                    self._prop_iter, data_out, input_, data_in, kdata, dW, t, dt, dt_modifier)
-            else:
-                plan.computation_call(
-                    self._prop_iter, data_out, input_, data_in, kdata, t, dt, dt_modifier)
-
-            if self._ksquared_cutoff is not None:
-                project_out = output if i == self._iterations - 1 else data_out
-                self._project(plan, project_out, data_out, data_out, ksquared_device)
-
-        return plan
-
-
-class CDStepper(Stepper):
-    """
-    Split step, central difference stepper.
-
-    :param shape: grid shape.
-    :param box: the physical size of the grid.
-    :param drift: a :py:class:`Drift` object providing the function :math:`D`.
-    :param trajectories: the number of stochastic trajectories.
-    :param kinetic_coeff: the value of :math:`K` above (can be real or complex).
-    :param diffusion: a :py:class:`Diffusion` object providing the function :math:`S`.
-    :param ksquared_cutoff: if a positive real value, will be used as a cutoff threshold
-        for :math:`k^2` in the momentum space.
-        The modes with higher momentum will be projected out on each step.
-    """
-
-    abbreviation = "CD"
-
-    def __init__(self, shape, box, drift,
-            trajectories=1, kinetic_coeff=0.5j, diffusion=None, iterations=3, ksquared_cutoff=None):
-
-        Stepper.__init__(self, shape, box, drift, trajectories=trajectories, diffusion=diffusion)
-
         self._stepper_comp = _CDStepperComp(
             shape, box, drift,
             trajectories=trajectories,
-            kinetic_coeff=kinetic_coeff, diffusion=diffusion, noise_type=self.noise_type,
+            kinetic_coeffs=kinetic_coeffs, diffusion=diffusion, noise_type=self.noise_type,
             iterations=iterations, ksquared_cutoff=ksquared_cutoff)
 
     def get_stepper(self, thread):
